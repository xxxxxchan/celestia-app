#!/usr/bin/make -f

PACKAGES=$(shell go list ./... | grep -v '/simulation')
VERSION := $(shell echo $(shell git describe --tags) | sed 's/^v//')
COMMIT := $(shell git log -1 --format='%H')
DOCKER := $(shell which docker)
DOCKER_BUF := $(DOCKER) run --rm -v $(CURDIR):/workspace --workdir /workspace bufbuild/buf
IMAGE := ghcr.io/tendermint/docker-build-proto:latest
DOCKER_PROTO_BUILDER := docker run -v $(shell pwd):/workspace --workdir /workspace $(IMAGE)

# process linker flags

ldflags = -X github.com/cosmos/cosmos-sdk/version.Name=celestia-app \
		  -X github.com/cosmos/cosmos-sdk/version.AppName=celestia-appd \
		  -X github.com/cosmos/cosmos-sdk/version.Version=$(VERSION) \
		  -X github.com/cosmos/cosmos-sdk/version.Commit=$(COMMIT) \
		  -X "github.com/cosmos/cosmos-sdk/version.BuildTags=$(build_tags_comma_sep)"
ldflags += $(LDFLAGS)

BUILD_FLAGS := -ldflags '$(ldflags)'

all: install

mod:
	@go mod tidy

pre-build:
	@echo "Fetching latest tags"
	@git fetch --tags

<<<<<<< HEAD
build:
	@go get -u github.com/gobuffalo/packr/v2/packr2
=======
build: mod
	@go install github.com/gobuffalo/packr/v2/packr2@latest
>>>>>>> adfdb1c2
	@cd ./cmd/celestia-appd && packr2
	@mkdir -p build/
	@go build -o build/ ./cmd/celestia-appd
	@packr2 clean
	@go mod tidy -compat=1.17
.PHONY: build build-linux

install: go.sum
		@echo "--> Installing celestia-appd"
		@go install -mod=readonly $(BUILD_FLAGS) ./cmd/celestia-appd

go.sum: mod
		@echo "--> Ensure dependencies have not been modified"
		GO111MODULE=on go mod verify

test:
	@go test -mod=readonly $(PACKAGES)

proto-gen:
	$(DOCKER) run --rm -v $(CURDIR):/workspace --workdir /workspace tendermintdev/sdk-proto-gen:v0.2 sh ./scripts/protocgen.sh

proto-lint:
	@$(DOCKER_BUF) lint --error-format=json

proto-format:
	@echo "Formatting Protobuf files"
	@$(DOCKER_PROTO_BUILDER) find . -name '*.proto' -path "./proto/*" -exec clang-format -i {} \;
.PHONY: proto-format

build-docker:
	$(DOCKER) build -t celestiaorg/celestia-app -f docker/Dockerfile .


###############################################################################
###                           Tests & Simulation                            ###
###############################################################################
# The below include contains the tools target.
include contrib/devtools/Makefile
include contrib/devtools/sims.mk

test: test-unit test-build

test-all: check test-race test-cover

test-unit:
	@VERSION=$(VERSION) go test -mod=readonly -tags='ledger test_ledger_mock' ./...

test-race:
	@VERSION=$(VERSION) go test -mod=readonly -race -tags='ledger test_ledger_mock' ./...

benchmark:
	@go test -mod=readonly -bench=. ./...

test-cover:
	@export VERSION=$(VERSION); bash -x contrib/test_cover.sh
.PHONY: test-cover


<|MERGE_RESOLUTION|>--- conflicted
+++ resolved
@@ -28,19 +28,13 @@
 	@echo "Fetching latest tags"
 	@git fetch --tags
 
-<<<<<<< HEAD
-build:
-	@go get -u github.com/gobuffalo/packr/v2/packr2
-=======
 build: mod
 	@go install github.com/gobuffalo/packr/v2/packr2@latest
->>>>>>> adfdb1c2
 	@cd ./cmd/celestia-appd && packr2
 	@mkdir -p build/
 	@go build -o build/ ./cmd/celestia-appd
 	@packr2 clean
-	@go mod tidy -compat=1.17
-.PHONY: build build-linux
+	@go mod tidy
 
 install: go.sum
 		@echo "--> Installing celestia-appd"
