package app_test

import (
	"crypto/rand"
	"math/big"
	"testing"

	"github.com/celestiaorg/celestia-app/app"
	"github.com/celestiaorg/celestia-app/app/encoding"
	"github.com/celestiaorg/celestia-app/testutil"
	"github.com/celestiaorg/celestia-app/x/payment/types"
	"github.com/cosmos/cosmos-sdk/client"
	sdk "github.com/cosmos/cosmos-sdk/types"
	"github.com/stretchr/testify/assert"
	"github.com/stretchr/testify/require"
	abci "github.com/tendermint/tendermint/abci/types"
	tmrand "github.com/tendermint/tendermint/libs/rand"
	"github.com/tendermint/tendermint/pkg/consts"
	"github.com/tendermint/tendermint/pkg/da"
	core "github.com/tendermint/tendermint/proto/tendermint/types"
	coretypes "github.com/tendermint/tendermint/types"
)

func TestMessageInclusionCheck(t *testing.T) {
	signer := testutil.GenerateKeyringSigner(t, testAccName)

	testApp := testutil.SetupTestAppWithGenesisValSet(t)

	encConf := encoding.MakeEncodingConfig(app.ModuleBasics.RegisterInterfaces)

	firstValidPFD, msg1 := genRandMsgPayForData(t, signer, 8)
	secondValidPFD, msg2 := genRandMsgPayForData(t, signer, 8)

	invalidCommitmentPFD, msg3 := genRandMsgPayForData(t, signer, 4)
	invalidCommitmentPFD.MessageShareCommitment = tmrand.Bytes(32)

	// block with all messages included
	validData := core.Data{
		Txs: [][]byte{
			buildTx(t, signer, encConf.TxConfig, firstValidPFD),
			buildTx(t, signer, encConf.TxConfig, secondValidPFD),
		},
		Messages: core.Messages{
			MessagesList: []*core.Message{
				{
					NamespaceId: firstValidPFD.MessageNamespaceId,
					Data:        msg1,
				},
				{
					NamespaceId: secondValidPFD.MessageNamespaceId,
					Data:        msg2,
				},
			},
		},
		OriginalSquareSize: 4,
	}

	// block with a missing message
	missingMessageData := core.Data{
		Txs: [][]byte{
			buildTx(t, signer, encConf.TxConfig, firstValidPFD),
			buildTx(t, signer, encConf.TxConfig, secondValidPFD),
		},
		Messages: core.Messages{
			MessagesList: []*core.Message{
				{
					NamespaceId: firstValidPFD.MessageNamespaceId,
					Data:        msg1,
				},
			},
		},
		OriginalSquareSize: 4,
	}

	// block with all messages included, but the commitment is changed
	invalidData := core.Data{
		Txs: [][]byte{
			buildTx(t, signer, encConf.TxConfig, firstValidPFD),
			buildTx(t, signer, encConf.TxConfig, secondValidPFD),
		},
		Messages: core.Messages{
			MessagesList: []*core.Message{
				{
					NamespaceId: firstValidPFD.MessageNamespaceId,
					Data:        msg1,
				},
				{
					NamespaceId: invalidCommitmentPFD.MessageNamespaceId,
					Data:        msg3,
				},
			},
		},
		OriginalSquareSize: 4,
	}

	// block with all messages included
	extraMessageData := core.Data{
		Txs: [][]byte{
			buildTx(t, signer, encConf.TxConfig, firstValidPFD),
		},
		Messages: core.Messages{
			MessagesList: []*core.Message{
				{
					NamespaceId: firstValidPFD.MessageNamespaceId,
					Data:        msg1,
				},
				{
					NamespaceId: secondValidPFD.MessageNamespaceId,
					Data:        msg2,
				},
			},
		},
		OriginalSquareSize: 4,
	}

	type test struct {
		input          abci.RequestProcessProposal
		expectedResult abci.ResponseProcessProposal_Result
	}

	tests := []test{
		{
			input: abci.RequestProcessProposal{
				BlockData: &validData,
			},
			expectedResult: abci.ResponseProcessProposal_ACCEPT,
		},
		{
			input: abci.RequestProcessProposal{
				BlockData: &missingMessageData,
			},
			expectedResult: abci.ResponseProcessProposal_REJECT,
		},
		{
			input: abci.RequestProcessProposal{
				BlockData: &invalidData,
			},
			expectedResult: abci.ResponseProcessProposal_REJECT,
		},
		{
			input: abci.RequestProcessProposal{
				BlockData: &extraMessageData,
			},
			expectedResult: abci.ResponseProcessProposal_REJECT,
		},
	}

	for _, tt := range tests {
		data, err := coretypes.DataFromProto(tt.input.BlockData)
		require.NoError(t, err)

		shares, _, err := data.ComputeShares(tt.input.BlockData.OriginalSquareSize)
		require.NoError(t, err)

		rawShares := shares.RawShares()

		require.NoError(t, err)
		eds, err := da.ExtendShares(tt.input.BlockData.OriginalSquareSize, rawShares)
		require.NoError(t, err)
		dah := da.NewDataAvailabilityHeader(eds)
		tt.input.Header.DataHash = dah.Hash()
		res := testApp.ProcessProposal(tt.input)
		assert.Equal(t, tt.expectedResult, res.Result)
	}

}

func genRandMsgPayForData(t *testing.T, signer *types.KeyringSigner, squareSize uint64) (*types.MsgPayForData, []byte) {
	ns := make([]byte, consts.NamespaceSize)
	_, err := rand.Read(ns)
	require.NoError(t, err)

<<<<<<< HEAD
	message := make([]byte, randomInt(3000))
=======
	message := make([]byte, 20)
>>>>>>> 60800467
	_, err = rand.Read(message)
	require.NoError(t, err)

	commit, err := types.CreateCommitment(squareSize, ns, message)
	require.NoError(t, err)

	pfd := types.MsgPayForData{
		MessageShareCommitment: commit,
		MessageNamespaceId:     ns,
	}

	return &pfd, message
}

func buildTx(t *testing.T, signer *types.KeyringSigner, txCfg client.TxConfig, msg sdk.Msg) []byte {
	tx, err := signer.BuildSignedTx(signer.NewTxBuilder(), msg)
	require.NoError(t, err)

	rawTx, err := txCfg.TxEncoder()(tx)
	require.NoError(t, err)

	return rawTx
}

func randomInt(max int64) int64 {
	i, _ := rand.Int(rand.Reader, big.NewInt(max))
	return i.Int64()
}<|MERGE_RESOLUTION|>--- conflicted
+++ resolved
@@ -170,11 +170,7 @@
 	_, err := rand.Read(ns)
 	require.NoError(t, err)
 
-<<<<<<< HEAD
 	message := make([]byte, randomInt(3000))
-=======
-	message := make([]byte, 20)
->>>>>>> 60800467
 	_, err = rand.Read(message)
 	require.NoError(t, err)
 
